--- conflicted
+++ resolved
@@ -101,12 +101,8 @@
 bytes_ext = { path = "src/components/bytes_ext" }
 catalog = { path = "src/catalog" }
 catalog_impls = { path = "src/catalog_impls" }
-<<<<<<< HEAD
 # TODO(leslie): modify it when the related pr in incubator-horaedb-proto is merged.
 horaedbproto = { git = "https://github.com/LeslieKid/incubator-horaedb-proto.git", rev = "1e480ac702d07e18b876dca558d6d32ad731852b" }
-=======
-horaedbproto = { git = "https://github.com/apache/incubator-horaedb-proto.git", rev = "a5874d9fedee32ab1292252c4eb6defc4f6e245a" }
->>>>>>> 559dfce2
 codec = { path = "src/components/codec" }
 chrono = "0.4"
 clap = { version = "4.5.1", features = ["derive"] }
